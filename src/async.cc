#include <string>

#include "nan.h"
#include "keytar.h"
#include "async.h"

using keytar::KEYTAR_OP_RESULT;

SetPasswordWorker::SetPasswordWorker(
  const std::string& service,
  const std::string& account,
  const std::string& password,
  Nan::Callback* callback
) : AsyncWorker(callback),
    service(service),
    account(account),
    password(password) {}

SetPasswordWorker::~SetPasswordWorker() {}

void SetPasswordWorker::Execute() {
  std::string error;
  KEYTAR_OP_RESULT result = keytar::SetPassword(service,
                                                account,
                                                password,
                                                &error);
  if (result == keytar::FAIL_ERROR) {
    SetErrorMessage(error.c_str());
<<<<<<< HEAD
  } else if (result == keytar::FAIL_NONFATAL) {
    success = false;
  } else {
    success = true;
=======
>>>>>>> 07087213
  }
}



GetPasswordWorker::GetPasswordWorker(
  const std::string& service,
  const std::string& account,
  Nan::Callback* callback
) : AsyncWorker(callback),
    service(service),
    account(account) {}

GetPasswordWorker::~GetPasswordWorker() {}

void GetPasswordWorker::Execute() {
  std::string error;
  KEYTAR_OP_RESULT result = keytar::GetPassword(service,
                                                account,
                                                &password,
                                                &error);
  if (result == keytar::FAIL_ERROR) {
    SetErrorMessage(error.c_str());
  } else if (result == keytar::FAIL_NONFATAL) {
    success = false;
  } else {
    success = true;
  }
}

void GetPasswordWorker::HandleOKCallback() {
  Nan::HandleScope scope;
  v8::Local<v8::Value> val = Nan::Null();
  if (success) {
    val = Nan::New<v8::String>(password.data(),
                               password.length()).ToLocalChecked();
  }
  v8::Local<v8::Value> argv[] = {
    Nan::Null(),
    val
  };

  callback->Call(2, argv);
}



DeletePasswordWorker::DeletePasswordWorker(
  const std::string& service,
  const std::string& account,
  Nan::Callback* callback
) : AsyncWorker(callback),
    service(service),
    account(account) {}

DeletePasswordWorker::~DeletePasswordWorker() {}

void DeletePasswordWorker::Execute() {
  std::string error;
  KEYTAR_OP_RESULT result = keytar::DeletePassword(service, account, &error);
  if (result == keytar::FAIL_ERROR) {
    SetErrorMessage(error.c_str());
  } else if (result == keytar::FAIL_NONFATAL) {
    success = false;
  } else {
    success = true;
  }
}

void DeletePasswordWorker::HandleOKCallback() {
  Nan::HandleScope scope;
  v8::Local<v8::Boolean> val =
    Nan::New<v8::Boolean>(success);
  v8::Local<v8::Value> argv[] = {
    Nan::Null(),
    val
  };

  callback->Call(2, argv);
}



FindPasswordWorker::FindPasswordWorker(
  const std::string& service,
  Nan::Callback* callback
) : AsyncWorker(callback),
    service(service) {}

FindPasswordWorker::~FindPasswordWorker() {}

void FindPasswordWorker::Execute() {
  std::string error;
  KEYTAR_OP_RESULT result = keytar::FindPassword(service,
                                                 &password,
                                                 &error);
  if (result == keytar::FAIL_ERROR) {
    SetErrorMessage(error.c_str());
  } else if (result == keytar::FAIL_NONFATAL) {
    success = false;
  } else {
    success = true;
  }
}

void FindPasswordWorker::HandleOKCallback() {
  Nan::HandleScope scope;
  v8::Local<v8::Value> val = Nan::Null();
  if (success) {
    val = Nan::New<v8::String>(password.data(),
                               password.length()).ToLocalChecked();
  }
  v8::Local<v8::Value> argv[] = {
    Nan::Null(),
    val
  };

  callback->Call(2, argv);
}<|MERGE_RESOLUTION|>--- conflicted
+++ resolved
@@ -26,13 +26,6 @@
                                                 &error);
   if (result == keytar::FAIL_ERROR) {
     SetErrorMessage(error.c_str());
-<<<<<<< HEAD
-  } else if (result == keytar::FAIL_NONFATAL) {
-    success = false;
-  } else {
-    success = true;
-=======
->>>>>>> 07087213
   }
 }
 
